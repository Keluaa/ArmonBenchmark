--- conflicted
+++ resolved
@@ -2554,11 +2554,6 @@
 
             current_row_range = row_range .+ (j - 1)
 
-<<<<<<< HEAD
-=======
-            @assert step(current_row_range) == 1
-
->>>>>>> b9c3350c
             partial_row_range = first(current_row_range):min(first(current_row_range)+table_cells-1, last(current_row_range))
             while !isempty(partial_row_range)
                 iᵀ_base = @iᵀ(first(partial_row_range))
@@ -2577,7 +2572,6 @@
                     tmp_rhoᵀ[idx]  = tmp_rho_
                 end
 
-<<<<<<< HEAD
                 @simd_loop for idx in 1:length(partial_row_range)
                     umatᵀ[(idx - 1) * col_length + iᵀ_base] = tmp_umatᵀ[idx]
                     vmatᵀ[(idx - 1) * col_length + iᵀ_base] = tmp_vmatᵀ[idx]
@@ -2586,13 +2580,17 @@
                 end
 
                 #=
-=======
->>>>>>> b9c3350c
                 @simd_loop for idx in 1:length(partial_row_range)
                     umatᵀ[(idx - 1) * col_length + iᵀ_base] = tmp_umatᵀ[idx]
+                end
+                @simd_loop for idx in 1:length(partial_row_range)
                     vmatᵀ[(idx - 1) * col_length + iᵀ_base] = tmp_vmatᵀ[idx]
+                end
+                @simd_loop for idx in 1:length(partial_row_range)
                     Ematᵀ[(idx - 1) * col_length + iᵀ_base] = tmp_Ematᵀ[idx]
-                     rhoᵀ[(idx - 1) * col_length + iᵀ_base] = tmp_rhoᵀ[idx]
+                end
+                @simd_loop for idx in 1:length(partial_row_range)
+                    rhoᵀ[(idx - 1) * col_length + iᵀ_base] = tmp_rhoᵀ[idx]
                 end
                 =#
 
